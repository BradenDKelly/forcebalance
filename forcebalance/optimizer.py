""" @package optimizer Optimization algorithms.

My current implementation is to have a single optimizer class with several methods
contained inside.

@todo I might want to sample over different force fields and store past parameters
@todo Pickle-loading is helpful mainly for non-initial parameter values, for reproducibility
@todo Read in parameters from input file, that would be nice

@author Lee-Ping Wang
@date 12/2011

"""

import os, pickle, re, sys
from numpy import append, array, delete, exp, eye, insert, linspace, mat, ones, sort, std, zeros
from numpy.linalg import eig, norm, solve
from nifty import col, flat, row, printcool, printcool_dictionary
from finite_difference import f1d7p, f1d5p, fdwrap

<<<<<<< HEAD
=======

>>>>>>> d3f49e78
class Optimizer(object):
    """ Optimizer class.  Contains several methods for numerical optimization.

    For various reasons, the optimizer depends on the force field and fitting
    simulations (i.e. we cannot treat it as a fully independent numerical optimizer).
    The dependency is rather weak which suggests that I can remove it someday.
    """
    
    def __init__(self,options,Objective,FF,Simulations):
        """ Instantiation of the optimizer.

        The optimizer depends on both the FF and the fitting simulations so there
        is a chain of dependencies: FF --> FitSim --> Optimizer, and FF --> Optimizer

        Here's what we do:
        - Take options from the parser
        - Pass in the objective function, force field, all fitting simulations

        """
        
        ## A list of all the things we can ask the optimizer to do.
        self.OptTab    = {'NEWTONRAPHSON'     : self.NewtonRaphson, 
                          'BFGS'              : self.BFGS,
                          'POWELL'            : self.Powell,
                          'SIMPLEX'           : self.Simplex,
                          'ANNEAL'            : self.Anneal,
                          'CONJUGATEGRADIENT' : self.ConjugateGradient,
                          'SCAN_MVALS'        : self.ScanMVals,
                          'SCAN_PVALS'        : self.ScanPVals,
                          'SINGLE'            : self.SinglePoint,
                          'GRADIENT'          : self.Gradient,
                          'HESSIAN'           : self.Hessian,
                          'FDCHECKG'          : self.FDCheckG,
                          'FDCHECKH'          : self.FDCheckH
                          }
        
        #======================================#
        # Options that are given by the parser #
        #======================================#
        ## The root directory
        self.root      = options['root']
        ## The job type
        self.jobtype   = options['jobtype']
        ## Initial step size trust radius
        self.trust0    = options['trust0']
        ## Lower bound on Hessian eigenvalue (below this, we add in steepest descent)
        self.eps       = options['eig_lowerbound']
        ## Step size for numerical finite difference
        self.h         = options['finite_difference_h']
        ## Function value convergence threshold
        self.conv_obj  = options['convergence_objective']
        ## Step size convergence threshold
        self.conv_stp  = options['convergence_step']
        ## Gradient convergence threshold
        self.conv_grd  = options['convergence_gradient']
        ## Maximum number of optimization steps
        self.maxstep   = options['maxstep']
        ## For scan[mp]vals: The parameter index to scan over
        self.idxnum    = options['scanindex_num']
        ## For scan[mp]vals: The parameter name to scan over, it just looks up an index
        self.idxname   = options['scanindex_name']
        ## For scan[mp]vals: The values that are fed into the scanner
        self.scan_vals = options['scan_vals']
        ## Name of the checkpoint file that we're reading in
        self.rchk_fnm  = options['readchk']
        ## Name of the checkpoint file that we're writing out
        self.wchk_fnm  = options['writechk']
        ## Whether to write the checkpoint file at every step
        self.wchk_step = options['writechk_step']
        
        #======================================#
        #     Variables which are set here     #
        #======================================#
        ## The objective function (needs to pass in when I instantiate)
        self.Objective = Objective
        ## The fitting simulations
        self.Sims      = Simulations
        ## The force field itself
        self.FF        = FF
        
        #======================================#
        #    Variables from the force field    #
        #======================================#
        ## The indices to be excluded from the Hessian update
        self.excision  = list(FF.excision)
        ## Number of parameters
        self.np        = FF.np
        ## The original parameter values
        if options['read_mvals'] != None:
            self.mvals0    = array(options['read_mvals'])
        elif options['read_pvals'] != None:
            self.mvals0    = FF.create_mvals(options['read_pvals'])
        else:
            self.mvals0    = zeros(self.np)

        ## Print the optimizer options.
        printcool_dictionary(options, title="Setup for optimizer")
        ## Load the checkpoint file.
        self.readchk()
        ## A list of all the things we can ask the optimizer to do.
        self.OptTab    = {'NEWTONRAPHSON'     : self.NewtonRaphson, 
                          'BFGS'              : self.BFGS,
                          'POWELL'            : self.Powell,
                          'SIMPLEX'           : self.Simplex,
                          'ANNEAL'            : self.Anneal,
                          'CONJUGATEGRADIENT' : self.ConjugateGradient,
                          'SCAN_MVALS'        : self.ScanMVals,
                          'SCAN_PVALS'        : self.ScanPVals,
                          'SINGLE'            : self.SinglePoint,
                          'GRADIENT'          : self.Gradient,
                          'HESSIAN'           : self.Hessian,
                          'FDCHECKG'          : self.FDCheckG,
                          'FDCHECKH'          : self.FDCheckH
                          }
        
    def Run(self):
        """ Call the appropriate optimizer.  This is the method we might want to call from an executable. """

        xk = self.OptTab[self.jobtype]()
        
        ## Sometimes the optimizer doesn't return anything (i.e. in the case of a single point calculation)
        ## In these situations, don't do anything
        if xk == None: return

        ## Check derivatives by finite difference after the optimization is over (for good measure)
        check_after = False
        if check_after:
            self.mvals0 = xk.copy()
            self.FDCheckG()
            
        ## Print out final answer
        final_print = True
        if final_print:
            bar = printcool("Final parameter values\n Paste to input file to restart\n Choose pvals or mvals",bold=True,color=4)
            print "read_pvals"
            self.FF.print_map(self.FF.create_pvals(xk))
            print "/read_pvals"
            print "read_mvals"
            self.FF.print_map(xk)
            print "/read_mvals"
            print bar
            self.FF.make('result',xk,False)

        ## Write out stuff to checkpoint file
        self.writechk()
            
    def MainOptimizer(self,b_BFGS=0):
        """ The main ForceBalance trust-radius optimizer.

        Usually this function is called with the BFGS or NewtonRaphson
        method.  I've found the BFGS method to be most efficient,
        especially when we don't have access to the expensive analytic
        second derivatives of the objective function.  If we are computing
        derivatives by finite difference (which we often do), then the
        diagonal elements of the second derivative can also be obtained
        by taking a central difference.

        BFGS is a pseudo-Newton method in the sense that it builds an
        approximate Hessian matrix from the gradient information in previous
        steps; true Newton-Raphson needs all of the second derivatives.
        However, the algorithms are similar in that they both compute the
        step by inverting the Hessian and multiplying by the gradient.

        As this method iterates toward convergence, it computes BFGS updates
        of the Hessian matrix and adjusts the step size.  If the step
        is good (i.e. the objective function goes down), then the step
        size is increased; if the step is bad, then it steps back to the
        original point and tries again with a smaller step size.

        The optimization is terminated after either a function value or
        step size tolerance is reached.

        @param[in] b_BFGS Switch to use BFGS (True) or Newton-Raphson (False)

        """
        printcool( "Main Optimizer\n%s Mode" % ("BFGS" if b_BFGS else "Newton-Raphson"), color=7, bold=1)
        # First, set a bunch of starting values
        Ord         = 1 if b_BFGS else 2
        if all(i in self.chk for i in ['xk','X','G','H','ehist','x_best','xk_prev','trust']):
            print "Reading initial objective, gradient, Hessian from checkpoint file"
            xk, X, G, H, ehist     = self.chk['xk'], self.chk['X'], self.chk['G'], self.chk['H'], self.chk['ehist']
            X_best, xk_prev, trust = self.chk['x_best'], self.chk['xk_prev'], self.chk['trust']
        else:
            xk       = self.mvals0.copy()
            print
            data     = self.Objective(xk,Ord,verbose=True)
            X, G, H  = data['X'], data['G'], data['H']
            ehist    = array([X])
            xk_prev  = xk.copy()
            trust    = self.trust0
            X_best   = X

        G_prev   = G.copy()
        H_stor   = H.copy()
        stepn  = 0
        ndx    = 0.0
        color  = "\x1b[97m"
        while 1: # Loop until convergence is reached.
            ## Put data into the checkpoint file
            self.chk = {'xk': xk, 'X' : X, 'G' : G, 'H': H, 'ehist': ehist,
                        'x_best': X_best,'xk_prev': xk_prev, 'trust': trust}
            if self.wchk_step:
                self.writechk()
            nxk = norm(xk)
            ngr = norm(G)
            stdfront = len(ehist) > 10 and std(sort(ehist)[:10]) or (len(ehist) > 0 and std(ehist) or 0.0)
            print "\n%6s%12s%12s%12s%14s%12s" % ("Step", "  |k|  ","  |dk|  "," |grad| ","    -=X2=-  ","Stdev(X2)")
            print "%6i%12.3e%12.3e%12.3e%s%14.5e\x1b[0m%12.3e" % (stepn, nxk, ndx, ngr, color, X, stdfront)
            # Check the convergence criteria
            if ngr < self.conv_grd:
                print "Convergence criterion reached for gradient norm (%.2e)" % self.conv_grd
                break
            if stepn == self.maxstep:
                print "Maximum number of optimization steps reached (%i)" % stepn
                break
            if ndx < self.conv_stp and stepn > 0:
                print "Convergence criterion reached in step size (%.2e)" % self.conv_stp
                break
            if stdfront < self.conv_obj and len(ehist) > 10:
                print "Convergence criterion reached for objective function (%.2e)" % self.conv_obj
                break
            # Take a step in the parameter space.
            dx, over = self.step(G, H, trust)
            xk += dx
            # Evaluate the objective function and its derivatives.
            print
            data        = self.Objective(xk,Ord,verbose=True)
            X, G, H = data['X'], data['G'], data['H']
            # if pkg.efweight > 0.99:
            #     dFc, patomax = cartesian_dforce(pkg)
            ndx = norm(dx)
            if X > X_best:
                goodstep = False
                color = "\x1b[91m"
                # Decrease the trust radius and take a step back, if the step was bad.
                trust = ndx*0.667
                xk = xk_prev.copy()
                # Hmm, we don't want to take a step at the "old" xk but with the "new" G and H, now do we?
                G = G_prev.copy()
                H = H_stor.copy()
            else:
                goodstep = True
                color = "\x1b[92m"
                # Adjust the trust radius using this funky formula
                # Very conservative.  Multiplier is 1.5 and decreases to 1.1 when trust=4trust0
                trust += over and 0.5*trust*exp(-0.5*(trust/self.trust0 - 1)) or 0
                X_best = X
                # So here's the deal.  I'm getting steepest-descent badness in some of the parameters (e.g. virtual site positions)
                # The solution would be to build up a BFGS quasi-Hessian but only in that parameter block, since we have exact second
                # derivatives for everything else.  I will leave the cross-terms alone.
                Hnew = mat(H.copy())
                if b_BFGS:
                    Hnew = H_stor.copy()
                # for i in range(xk.shape[0]):
                #     for j in range(xk.shape[0]):
                #         if b_BFGS:
                #             Hnew[i,j] = H_stor[i,j]
                Dx   = col(xk - xk_prev)
                Dy   = col(G  - G_prev)
                Mat1 = (Dy*Dy.T)/(Dy.T*Dx)[0,0]
                Mat2 = ((Hnew*Dx)*(Hnew*Dx).T)/(Dx.T*Hnew*Dx)[0,0]
                Hnew += Mat1-Mat2
                # After that bit of trickery, Hnew is now updated with BFGS stuff.
                # We now want to put the BFGS-gradients into the Hessian that will be used to take the step.
                if b_BFGS:
                    H = Hnew.copy()
                # for i in range(xk.shape[0]):
                #     for j in range(xk.shape[0]):
                #         if b_BFGS:
                #             H[i,j] = Hnew[i,j]
                G_prev = G.copy()
                H_stor = H.copy()
                # End BFGS stuff
                xk_prev = xk.copy()
                ehist = append(ehist, X)
            drc = abs(flat(dx)).argmax()
            stepn += 1
            
        return xk

    def step(self, G, H, trust):
        """ Computes the Newton-Raphson or BFGS step.

        The step is given by the inverse of the Hessian times the gradient.
        There are some extra considerations here:

        First, certain eigenvalues of the Hessian may be negative.  Then the
        NR optimization will take us to a saddle point and not a true minimum.
        In these instances, we mix in some steepest descent by adding a multiple
        of the identity matrix to the Hessian.

        Second, certain eigenvalues may be very small.  If the Hessian is close to
        being singular, then we also add in some steepest descent.

        Third, certain components of the gradient / Hessian are strictly zero, or they
        are excluded from our optimization.  These components are explicitly deleted
        when we do the Hessian inversion, and reinserted as a zero in the step.

        Fourth, we rescale the step size back to the trust radius.

        @param[in] G The gradient
        @param[in] H The Hessian
        @param[in] trust The trust radius
        
        """
        G = delete(G, self.excision)
        H = delete(H, self.excision, axis=0)
        H = delete(H, self.excision, axis=1)
        Eig = eig(H)[0]            # Diagonalize Hessian
        Emin = min(Eig)
        if Emin < self.eps:        # Mix in SD step if Hessian minimum eigenvalue is negative
            H += (self.eps - Emin)*eye(H.shape[0])
        dx = -solve(H, G)          # Take Newton Raphson Step ; use -1*G if want steepest descent.
        dx = flat(dx)
        for i in self.excision:    # Reinsert deleted coordinates - don't take a step in those directions
            dx = insert(dx, i, 0)
        dxnorm = norm(dx)          # Length of step
        over = False
        if dxnorm > trust:
            over = True
            dx *= trust / dxnorm   # Normalize step length (Trust region)
        return dx, over

    def NewtonRaphson(self):
        """ Optimize the force field parameters using the Newton-Raphson method (@see MainOptimizer) """
        return self.MainOptimizer(b_BFGS=0)

    def BFGS(self):
        """ Optimize the force field parameters using the BFGS method; currently the recommended choice (@see MainOptimizer) """
        return self.MainOptimizer(b_BFGS=1)

    def ScipyOptimizer(self,Algorithm="None"):
        """ Driver for SciPy optimizations.

        Using any of the SciPy optimizers requires that SciPy is installed.
        This method first defines several wrappers around the objective function that the SciPy
        optimizers can use.  Then it calls the algorith mitself.

        @param[in] Algorithm The optimization algorithm to use, for example 'powell', 'simplex' or 'anneal'

        """
        from scipy import optimize
        def xwrap(func,verbose=True):
            def my_func(mvals):
                if verbose: print
                Answer = func(mvals,Order=0,verbose=verbose)['X']
                dx = (my_func.x_best - Answer) if my_func.x_best != None else 0.0
                if Answer < my_func.x_best or my_func.x_best == None:
                    color = "\x1b[92m"
                    my_func.x_best = Answer
                else:
                    color = "\x1b[91m"
                if verbose:
                    print "k=", ' '.join(["% .4f" % i for i in mvals])
                    print "X2= %s%12.3e\x1b[0m d(X2)= %12.3e" % (color,Answer,dx)
                return Answer
            my_func.x_best = None
            return my_func
        def gwrap(func,verbose=True):
            def my_gfunc(mvals):
                if verbose: print
                Output = func(mvals,Order=1,verbose=verbose)
                Answer = Output['G']
                Objective = Output['X']
                dx = (my_gfunc.x_best - Objective) if my_gfunc.x_best != None else 0.0
                if Objective < my_gfunc.x_best or my_gfunc.x_best == None:
                    color = "\x1b[92m"
                    my_gfunc.x_best = Objective
                else:
                    color = "\x1b[91m"
                if verbose:
                    print "k=", ' '.join(["% .4f" % i for i in mvals])
                    print "|Grad|= %12.3e X2= %s%12.3e\x1b[0m d(X2)= %12.3e" % (norm(Answer),color,Objective,dx)
                    print
                return Answer
            my_gfunc.x_best = None
            return my_gfunc
        if Algorithm == "powell":
            printcool("Minimizing Objective Function using Powell's Method" , color=7, bold=1)
            return optimize.fmin_powell(xwrap(self.Objective),self.mvals0,ftol=self.conv_obj,xtol=self.conv_stp,maxiter=self.maxstep)
        elif Algorithm == "simplex":
            printcool("Minimizing Objective Function using Simplex Method" , color=7, bold=1)
            return optimize.fmin(xwrap(self.Objective),self.mvals0,ftol=self.conv_obj,xtol=self.conv_stp,maxiter=self.maxstep,maxfun=self.maxstep*10)
        elif Algorithm == "anneal":
            printcool("Minimizing Objective Function using Simulated Annealing" , color=7, bold=1)
            return optimize.anneal(xwrap(self.Objective),self.mvals0,lower=-1*ones(self.np),upper=1*ones(self.np),schedule='boltzmann')
        elif Algorithm == "cg":
            printcool("Minimizing Objective Function using Conjugate Gradient" , color=7, bold=1)
            return optimize.fmin_cg(xwrap(self.Objective,verbose=False),self.mvals0,fprime=gwrap(self.Objective),gtol=self.conv_grd)

    def Simplex(self):
        """ Use SciPy's built-in simplex algorithm to optimize the parameters. @see Optimizer::ScipyOptimizer """
        return self.ScipyOptimizer(Algorithm="simplex")

    def Powell(self):
        """ Use SciPy's built-in Powell direction-set algorithm to optimize the parameters. @see Optimizer::ScipyOptimizer """
        return self.ScipyOptimizer(Algorithm="powell")

    def Anneal(self):
        """ Use SciPy's built-in simulated annealing algorithm to optimize the parameters. @see Optimizer::ScipyOptimizer """
        return self.ScipyOptimizer(Algorithm="anneal")

    def ConjugateGradient(self):
        """ Use SciPy's built-in simulated annealing algorithm to optimize the parameters. @see Optimizer::ScipyOptimizer """
        return self.ScipyOptimizer(Algorithm="cg")

    def Scan_Values(self,MathPhys=1):
        """ Scan through parameter values.

        This option is activated using the inputs:

        @code
        scan[mp]vals
        scan_vals low:hi:nsteps
        scan_idxnum (number) -or-
        scan_idxname (name)
        @endcode
        
        This method goes to the specified parameter indices and scans through
        the supplied values, evaluating the objective function at every step.

        I hope this method will be useful for people who just want to look at
        changing one or two parameters and seeing how it affects the force
        field performance.

        @todo Maybe a multidimensional grid can be done.
        @param[in] MathPhys Switch to use mathematical (True) or physical (False) parameters.
        
        """
        # First make sure that the user entered the correct syntax.
        try:
            vals_in = [float(i) for i in self.scan_vals.split(":")]
        except:
            print "Syntax error: in the input file please use scan_vals low:hi:nsteps"
            sys.exit(1)
        if len(vals_in) != 3:
            print "Syntax error: in the input file please use scan_vals low:hi:nsteps"
            sys.exit(1)
        idx = [int(i) for i in self.idxnum]
        for j in self.idxname:
            idx += [self.FF.map[i] for i in self.FF.map if j in i]
        idx = set(idx)
        scanvals = linspace(vals_in[0],vals_in[1],vals_in[2]+1)
        for pidx in idx:
            if MathPhys:
                print "Scanning parameter %i (%s) in the mathematical space" % (pidx,self.FF.plist[pidx])
                vals = self.mvals0.copy()
            else:
                print "Scanning parameter %i (%s) in the physical space" % (pidx,self.FF.plist[pidx])
                for Sim in self.Sims:
                    Sim.usepvals = True
                vals = self.FF.pvals0.copy()
            for i in scanvals:
                vals[pidx] = i
                data        = self.Objective(vals,Order=0)
                print "Value = % .4e Objective = % .4e" % (i, data['X'])

    def ScanMVals(self):
        """ Scan through the mathematical parameter space. @see Optimizer::ScanValues """
        self.Scan_Values(1)

    def ScanPVals(self):
        """ Scan through the physical parameter space. @see Optimizer::ScanValues """
        self.Scan_Values(0)

    def SinglePoint(self):
        """ A single-point objective function computation. """
        data        = self.Objective(self.mvals0,Order=0)
        print data['X']

    def Gradient(self):
        """ A single-point gradient computation. """
        data        = self.Objective(self.mvals0,Order=1)
        print data['X']
        print data['G']
        print data['H']

    def Hessian(self):
        """ A single-point Hessian computation. """
        data        = self.Objective(self.mvals0,Order=2)
        print data['X']
        print data['G']
        print data['H']

    def FDCheckG(self):
        """ Finite-difference checker for the objective function gradient.

        For each element in the gradient, use a five-point finite difference
        stencil to compute a finite-difference derivative, and compare it to
        the analytic result.

        """

        Adata        = self.Objective(self.mvals0,Order=1)['G']
        Fdata        = zeros(self.np,dtype=float)
        printcool("Checking first derivatives by finite difference!\n%-8s%-20s%13s%13s%13s%13s" \
                  % ("Index", "Parameter ID","Analytic","Numerical","Difference","Fractional"),bold=1,color=5)
        for i in range(self.np):
            Fdata[i] = f1d7p(fdwrap(self.Objective,self.mvals0,i,'X',Order=0),self.h)
            Denom = max(abs(Adata[i]),abs(Fdata[i]))
            Denom = Denom > 1e-8 and Denom or 1e-8
            D = Adata[i] - Fdata[i]
            Q = (Adata[i] - Fdata[i])/Denom
            cD = abs(D) > 0.5 and "\x1b[1;91m" or (abs(D) > 1e-2 and "\x1b[91m" or (abs(D) > 1e-5 and "\x1b[93m" or "\x1b[92m"))
            cQ = abs(Q) > 0.5 and "\x1b[1;91m" or (abs(Q) > 1e-2 and "\x1b[91m" or (abs(Q) > 1e-5 and "\x1b[93m" or "\x1b[92m"))
            print "    %-8i%-20s% 13.4e% 13.4e%s% 13.4e%s% 13.4e\x1b[0m" \
                  % (i, self.FF.plist[i][:20], Adata[i], Fdata[i], cD, D, cQ, Q)

    def FDCheckH(self):
        """ Finite-difference checker for the objective function Hessian.

        For each element in the Hessian, use a five-point stencil in both
        parameter indices to compute a finite-difference derivative, and
        compare it to the analytic result.

        This is meant to be a foolproof checker, so it is pretty slow.  We
        could write a faster checker if we assumed we had accurate first
        derivatives, but it's better to not make that assumption.

        The second derivative is computed by double-wrapping the objective
        function via the 'wrap2' function.

        """
        Adata        = self.Objective(self.mvals0,Order=2)['H']
        Fdata        = zeros((self.np,self.np),dtype=float)
        printcool("Checking second derivatives by finite difference!\n%-8s%-20s%-20s%13s%13s%13s%13s" \
                  % ("Index", "Parameter1 ID", "Parameter2 ID", "Analytic","Numerical","Difference","Fractional"),bold=1,color=5)

        # Whee, our double-wrapped finite difference second derivative!
        def wrap2(mvals0,pidxi,pidxj):
            def func1(arg):
                mvals = list(mvals0)
                mvals[pidxj] += arg
                return f1d5p(fdwrap(self.Objective,mvals,pidxi,'X',Order=0),self.h)
            return func1
        
        for i in range(self.np):
            for j in range(i,self.np):
                Fdata[i,j] = f1d5p(wrap2(self.mvals0,i,j),self.h)
                Denom = max(abs(Adata[i,j]),abs(Fdata[i,j]))
                Denom = Denom > 1e-8 and Denom or 1e-8
                D = Adata[i,j] - Fdata[i,j]
                Q = (Adata[i,j] - Fdata[i,j])/Denom
                cD = abs(D) > 0.5 and "\x1b[1;91m" or (abs(D) > 1e-2 and "\x1b[91m" or (abs(D) > 1e-5 and "\x1b[93m" or "\x1b[92m"))
                cQ = abs(Q) > 0.5 and "\x1b[1;91m" or (abs(Q) > 1e-2 and "\x1b[91m" or (abs(Q) > 1e-5 and "\x1b[93m" or "\x1b[92m"))
                print "    %-8i%-20s%-20s% 13.4e% 13.4e%s% 13.4e%s% 13.4e\x1b[0m" \
                      % (i, self.FF.plist[i][:20], self.FF.plist[j][:20], Adata[i,j], Fdata[i,j], cD, D, cQ, Q)

    def readchk(self):
        self.chk = {}
        if self.rchk_fnm != None:
            absfnm = os.path.join(self.root,self.rchk_fnm)
            if os.path.exists(absfnm):
                self.chk = pickle.load(open(absfnm))
            else:
                print "\x1b[1;93mWARNING:\x1b[0m read_chk is set to True, but checkpoint file not loaded (wrong filename or doesn't exist?)"
        return self.chk

    def writechk(self):
        if self.wchk_fnm != None:
            print "Writing the checkpoint file %s" % self.wchk_fnm
            with open(os.path.join(self.root,self.wchk_fnm),'w') as f: pickle.dump(self.chk,f)
        <|MERGE_RESOLUTION|>--- conflicted
+++ resolved
@@ -18,10 +18,6 @@
 from nifty import col, flat, row, printcool, printcool_dictionary
 from finite_difference import f1d7p, f1d5p, fdwrap
 
-<<<<<<< HEAD
-=======
-
->>>>>>> d3f49e78
 class Optimizer(object):
     """ Optimizer class.  Contains several methods for numerical optimization.
 
