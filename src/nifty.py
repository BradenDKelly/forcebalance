--- conflicted
+++ resolved
@@ -944,15 +944,9 @@
                     if task.id in WQIDS[tnm]:
                         WQIDS[tnm].remove(task.id)
                 del task
-<<<<<<< HEAD
-        nbusy = wq.stats.workers_busy
-        Complete = wq.stats.total_tasks_complete - wq.stats.total_tasks_failed
-        Total = wq.stats.tasks_submitted - wq.stats.total_tasks_failed
-=======
 
         # LPW 2018-09-10 Updated to use stats fields from CCTools 6.2.10
         # Please upgrade CCTools version if errors are encountered during runtime.
->>>>>>> 942f9f95
         if verbose:
             logger.info("Workers: %i init, %i idle, %i busy, %i total joined, %i total removed\n" \
                 % (wq.stats.workers_init, wq.stats.workers_idle, wq.stats.workers_busy, wq.stats.workers_joined, wq.stats.workers_removed))
