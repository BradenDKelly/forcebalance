""" @package forcebalance.smirnoff SMIRNOFF force field support.

@author Lee-Ping Wang
@date 12/2018
"""
from __future__ import division

from builtins import zip
from builtins import range
import os
from forcebalance import BaseReader
from forcebalance.abinitio import AbInitio
from forcebalance.binding import BindingEnergy
from forcebalance.liquid import Liquid
from forcebalance.interaction import Interaction
from forcebalance.moments import Moments
from forcebalance.hydration import Hydration
from forcebalance.vibration import Vibration
from forcebalance.opt_geo_target import OptGeoTarget
from forcebalance.torsion_profile import TorsionProfileTarget
import networkx as nx
import numpy as np
import sys
from forcebalance.finite_difference import *
import pickle
import shutil
from copy import deepcopy
from forcebalance.engine import Engine
from forcebalance.molecule import *
from forcebalance.chemistry import *
from forcebalance.nifty import *
from forcebalance.nifty import _exec
from collections import OrderedDict, defaultdict, Counter
from forcebalance.output import getLogger
from forcebalance.openmmio import OpenMM, UpdateSimulationParameters
import json

logger = getLogger(__name__)
try:
    from simtk.openmm.app import *
    from simtk.openmm import *
    from simtk.unit import *
    import simtk.openmm._openmm as _openmm
except:
    pass

try:
    # import the hack for openforcefield to improve performance by 10x
    from forcebalance import smirnoff_hack
    # Import the SMIRNOFF forcefield engine and some useful tools
    from openforcefield.typing.engines.smirnoff import ForceField as OpenFF_ForceField
    # QYD: name of class are modified to avoid colliding with ForceBalance Molecule
    from openforcefield.topology import Molecule as OffMolecule
    from openforcefield.topology import Topology as OffTopology
except:
    pass

## pdict is a useless variable if the force field is XML.
pdict = "XML_Override"

def smirnoff_analyze_parameter_coverage(forcefield, targets):
    printcool("SMIRNOFF Parameter Coverage Analysis")
    assert hasattr(forcefield, 'offxml'), "Only SMIRNOFF Force Field is supported"
    parameter_assignment_data = defaultdict(list)
    parameter_counter = Counter()
    # The openforcefield.typing.engines.smirnoff.ForceField object should now be contained in forcebalance.forcefield.FF
    ff = forcefield.openff_forcefield
    # analyze each target
    for target in targets:
        off_topology = None
        ## remote targets are not initialized yet, we do a manual setup here
        if isinstance(target, forcebalance.target.RemoteTarget):
            if target.r_tgt_opts['type'].endswith('SMIRNOFF'):
                target_path = os.path.join(target.root, target.tgtdir)
                if target.r_tgt_opts['type'] == 'OPTGEOTARGET_SMIRNOFF':
                    # parse optgeo_options_txt and get the names of the mol2 files
                    optgeo_options_txt = os.path.join(target_path, target.r_tgt_opts['optgeo_options_txt'])
                    sys_opts = forcebalance.opt_geo_target.OptGeoTarget.parse_optgeo_options(optgeo_options_txt)
                    openff_mols = [OffMolecule.from_file(os.path.join(target_path,fnm), allow_undefined_stereo=True) \
                                   for sysopt in sys_opts.values() for fnm in sysopt['mol2']]
                else:
                    openff_mols = [OffMolecule.from_file(os.path.join(target_path,fnm), allow_undefined_stereo=True) \
                                   for fnm in target.r_tgt_opts.get('mol2', [])]
                off_topology = OffTopology.from_molecules(openff_mols)
        elif isinstance(target, forcebalance.opt_geo_target.OptGeoTarget):
            if target.engine_.__name__ == 'SMIRNOFF':
                target_path = os.path.join(target.root, target.tgtdir)
                openff_mols = [OffMolecule.from_file(os.path.join(target_path,fnm), allow_undefined_stereo=True) \
                    for sysopt in target.sys_opts.values() for fnm in sysopt['mol2']]
                off_topology = OffTopology.from_molecules(openff_mols)
        elif hasattr(target, 'engine') and isinstance(target.engine, SMIRNOFF) and hasattr(target.engine,'off_topology'):
            off_topology = target.engine.off_topology
        if off_topology is not None:
            molecule_force_list = ff.label_molecules(off_topology)
            for mol_idx, mol_forces in enumerate(molecule_force_list):
                for force_tag, force_dict in mol_forces.items():
                    # e.g. force_tag = 'Bonds'
                    for atom_indices, parameter in force_dict.items():
                        param_dict = {'id': parameter.id, 'smirks': parameter.smirks, 'type':force_tag, 'atoms': list(atom_indices),}
                        parameter_assignment_data[target.name].append(param_dict)
                        parameter_counter[parameter.smirks] += 1
        else:
            logger.warning("No smirnoff topology or molecule found for target %s\n" % target.name)
    # write out parameter assignment data
    out_json_path = os.path.join(forcefield.root, 'smirnoff_parameter_assignments.json')
    with open(out_json_path, 'w') as jsonfile:
        json.dump(parameter_assignment_data, jsonfile, indent=2)
        logger.info("Force field assignment data written to %s\n" % out_json_path)
    # print parameter coverages
    logger.info("%4s %-100s   %10s\n" % ("idx", "Parameter", "Count"))
    logger.info("-"*118 + '\n')
    n_covered = 0
    for i,p in enumerate(forcefield.plist):
        smirks = p.split('/')[-1]
        logger.info('%4i %-100s : %10d\n' % (i, p, parameter_counter[smirks]))
        if parameter_counter[smirks] > 0:
            n_covered += 1
    logger.info("SNIRNOFF Parameter Coverage Analysis result: %d/%d parameters are covered.\n" % (n_covered, len(forcefield.plist)))
    logger.info("-"*118 + '\n')

class SMIRNOFF_Reader(BaseReader):
    """ Class for parsing OpenMM force field files. """
    def __init__(self,fnm):
        ## Initialize the superclass. :)
        super(SMIRNOFF_Reader,self).__init__(fnm)
        ## The parameter dictionary (defined in this file)
        self.pdict  = pdict

    def build_pid(self, element, parameter):
        """ Build the parameter identifier (see _link_ for an example)
        @todo Add a link here """
        ParentType = ".".join([i.tag for i in list(element.iterancestors())][::-1][1:])
        InteractionType = element.tag
        try:
            Involved = element.attrib["smirks"]
            return "/".join([ParentType, InteractionType, parameter, Involved])
        except:
            logger.info("Minor warning: Parameter ID %s doesn't contain any SMIRKS patterns, redundancies are possible\n" % ("/".join([InteractionType, parameter])))
            return "/".join([ParentType, InteractionType, parameter])

def assign_openff_parameter(ff, new_value, pid):
    """
    Assign a SMIRNOFF parameter given the openforcefield.ForceField object, the desired parameter value,
    and the parameter's unique ID.
    """
    # Split the parameter's unique ID into four fields using a slash:
    # Input: ProperTorsions/Proper/k1/[*:1]~[#6X3:2]:[#6X3:3]~[*:4]
    # Output: ProperTorsions, Proper, k1, [*:1]~[#6X3:2]:[#6X3:3]~[*:4]
    # The first, third and fourth fields will be used for parameter assignment.
    # We use "value_name" to describe names of individual numerical values within a single parameter type
    # e.g. k1 in the above example.

    # QYD: cache the parameter finding procedure, then directly change the _value of the quantity
    # Note: This cache requires the quantity does not get overwritten, which is True since this function is the only
    # place we modify the OpenFF ForceField parameters.
    if not hasattr(ff, '_forcebalance_assign_parameter_map'):
        ff._forcebalance_assign_parameter_map = dict()
    if pid not in ff._forcebalance_assign_parameter_map:
        (handler_name, tag_name, value_name, smirks) = pid.split('/')
        # Get the OpenFF parameter object
        parameter = ff.get_parameter_handler(handler_name).parameters[smirks]
        if hasattr(parameter, value_name):
            # If the value name is an attribute of the parameter then we set it directly.
            unit = getattr(parameter, value_name).unit
            # Get the quantity of the parameter in the OpenFF forcefield object
            param_quantity = getattr(parameter, value_name)
        elif value_name in parameter._cosmetic_attribs:
            param_quantity = None
        else:
            # If the value name is a periodic attribute (say, k1) then we need to use
            # a regex to split the value name into 'k' and '1', then set the appropriate
            # value in the k-list
            attribute_split = re.split(r'(\d+)', value_name)
            # print(attribute_split)
            # assert len(attribute_split) == 2
            assert hasattr(parameter, attribute_split[0]), "%s.%s not exist" % (parameter, attribute_split[0])
            # attribute_split[0] is a string such as 'k'
            value_name = attribute_split[0]
            # parameter_index is the position of k1 in the values associated with 'k'
            parameter_index = int(attribute_split[1]) - 1
            # Get the list of values, update the appropriate one and then set the new attribute to the updated list
            value_list = getattr(parameter, value_name)
            # Get the quantity of the parameter in the OpenFF forcefield object
            param_quantity = value_list[parameter_index]
        # save the found quantity in cache
        ff._forcebalance_assign_parameter_map[pid] = param_quantity
    else:
        param_quantity = ff._forcebalance_assign_parameter_map[pid]
    # set new_value directly in the quantity
    if param_quantity is not None:
        param_quantity._value = new_value

class SMIRNOFF(OpenMM):

    """ Derived from Engine object for carrying out OpenMM calculations that use the SMIRNOFF force field. """

    def __init__(self, name="openmm", **kwargs):
        self.valkwd = ['ffxml', 'pdb', 'mol2', 'platname', 'precision', 'mmopts', 'vsite_bonds', 'implicit_solvent', 'restrain_k', 'freeze_atoms']
        super(SMIRNOFF,self).__init__(name=name, **kwargs)

    def readsrc(self, **kwargs):
        """
        SMIRNOFF simulations always require the following passed in via kwargs:

        Parameters
        ----------
        pdb : string
            Name of a .pdb file containing the topology of the system
        mol2 : list
            A list of .mol2 file names containing the molecule/residue templates of the system

        Also provide 1 of the following, containing the coordinates to be used:
        mol : Molecule
            forcebalance.Molecule object
        coords : string
            Name of a file (readable by forcebalance.Molecule)
            This could be the same as the pdb argument from above.
        """

        pdbfnm = kwargs.get('pdb')
        # Determine the PDB file name.
        if not pdbfnm:
            raise RuntimeError('Name of PDB file not provided.')
        elif not os.path.exists(pdbfnm):
            logger.error("%s specified but doesn't exist\n" % pdbfnm)
            raise RuntimeError

        if 'mol' in kwargs:
            self.mol = kwargs['mol']
        elif 'coords' in kwargs:
            if not os.path.exists(kwargs['coords']):
                logger.error("%s specified but doesn't exist\n" % kwargs['coords'])
                raise RuntimeError
            self.mol = Molecule(kwargs['coords'])
        else:
            logger.error('Must provide either a molecule object or coordinate file.\n')
            raise RuntimeError

        # Here we cannot distinguish the .mol2 files linked by the target
        # vs. the .mol2 files to be provided by the force field.
        # But we can assume that these files should exist when this function is called.

        self.mol2 = kwargs.get('mol2')
        if self.mol2:
            for fnm in self.mol2:
                if not os.path.exists(fnm):
                    if hasattr(self, 'FF') and fnm in self.FF.fnms: continue
                    logger.error("%s doesn't exist" % fnm)
                    raise RuntimeError
        else:
            logger.error("Must provide a list of .mol2 files.\n")

        self.abspdb = os.path.abspath(pdbfnm)
        mpdb = Molecule(pdbfnm)
        for i in ["chain", "atomname", "resid", "resname", "elem"]:
            self.mol.Data[i] = mpdb.Data[i]

        # Store a separate copy of the molecule for reference restraint positions.
        self.ref_mol = deepcopy(self.mol)
        
    def prepare(self, pbc=False, mmopts={}, **kwargs):

        """
        Prepare the calculation.  Note that we don't create the
        Simulation object yet, because that may depend on MD
        integrator parameters, thermostat, barostat etc.

        This is mostly copied and modified from openmmio.py's OpenMM.prepare(),
        but we are calling ForceField() from the OpenFF toolkit and ignoring
        AMOEBA stuff.
        """
        self.pdb = PDBFile(self.abspdb)

        # Create the OpenFF ForceField object.
        if hasattr(self, 'FF'):
            self.offxml = [self.FF.offxml]
            self.forcefield = self.FF.openff_forcefield
        else:
            self.offxml = listfiles(kwargs.get('offxml'), 'offxml', err=True)
            self.forcefield = OpenFF_ForceField(*self.offxml)

        ## Load mol2 files for smirnoff topology
        openff_mols = []
        for fnm in self.mol2:
            try:
                mol = OffMolecule.from_file(fnm, allow_undefined_stereo=True)
            except Exception as e:
                logger.error("Error when loading %s" % fnm)
                raise e
            openff_mols.append(mol)
        self.off_topology = OffTopology.from_openmm(self.pdb.topology, unique_molecules=openff_mols)

        # used in create_simulation()
        self.mod = Modeller(self.pdb.topology, self.pdb.positions)

        ## OpenMM options for setting up the System.
        self.mmopts = dict(mmopts)

        ## Specify frozen atoms and restraint force constant
        if 'restrain_k' in kwargs:
            self.restrain_k = kwargs['restrain_k']
        if 'freeze_atoms' in kwargs:
            self.freeze_atoms = kwargs['freeze_atoms'][:]

        ## Set system options from ForceBalance force field options.
        fftmp = False
        if hasattr(self,'FF'):
            self.mmopts['rigidWater'] = self.FF.rigid_water
            if not all([os.path.exists(f) for f in self.FF.fnms]):
                # If the parameter files don't already exist, create them for the purpose of
                # preparing the engine, but then delete them afterward.
                fftmp = True
                self.FF.make(np.zeros(self.FF.np))

        ## Set system options from periodic boundary conditions.
        self.pbc = pbc
        ## print warning for 'nonbonded_cutoff' keywords
        if 'nonbonded_cutoff' in kwargs:
            logger.warning("nonbonded_cutoff keyword ignored because it's set in the offxml file\n")

        ## Generate OpenMM-compatible positions
        self.xyz_omms = []
        for I in range(len(self.mol)):
            position = self.mol.xyzs[I] * angstrom
            # xyz_omm = [Vec3(i[0],i[1],i[2]) for i in xyz]*angstrom
            # An extra step with adding virtual particles
            # mod = Modeller(self.pdb.topology, xyz_omm)
            # LPW commenting out because we don't have virtual sites yet.
            # mod.addExtraParticles(self.forcefield)
            if self.pbc:
                # Obtain the periodic box
                if self.mol.boxes[I].alpha != 90.0 or self.mol.boxes[I].beta != 90.0 or self.mol.boxes[I].gamma != 90.0:
                    logger.error('OpenMM cannot handle nonorthogonal boxes.\n')
                    raise RuntimeError
                box_omm = np.diag([self.mol.boxes[I].a, self.mol.boxes[I].b, self.mol.boxes[I].c]) * angstrom
            else:
                box_omm = None
            # Finally append it to list.
            self.xyz_omms.append((position, box_omm))

        ## Build a topology and atom lists.
        Top = self.pdb.topology
        Atoms = list(Top.atoms())
        Bonds = [(a.index, b.index) for a, b in list(Top.bonds())]

        # vss = [(i, [system.getVirtualSite(i).getParticle(j) for j in range(system.getVirtualSite(i).getNumParticles())]) \
        #            for i in range(system.getNumParticles()) if system.isVirtualSite(i)]
        self.AtomLists = defaultdict(list)
        self.AtomLists['Mass'] = [a.element.mass.value_in_unit(dalton) if a.element is not None else 0 for a in Atoms]
        self.AtomLists['ParticleType'] = ['A' if m >= 1.0 else 'D' for m in self.AtomLists['Mass']]
        self.AtomLists['ResidueNumber'] = [a.residue.index for a in Atoms]
        self.AtomMask = [a == 'A' for a in self.AtomLists['ParticleType']]
        self.realAtomIdxs = [i for i, a in enumerate(self.AtomMask) if a is True]
        if hasattr(self,'FF') and fftmp:
            for f in self.FF.fnms:
                os.unlink(f)

    def update_simulation(self, **kwargs):

        """
        Create the simulation object, or update the force field
        parameters in the existing simulation object.  This should be
        run when we write a new force field XML file.
        """
        if len(kwargs) > 0:
            self.simkwargs = kwargs

        # Because self.forcefield is being updated in forcebalance.forcefield.FF.make()
        # there is no longer a need to create a new force field object here.
        try:
            self.system = self.forcefield.create_openmm_system(self.off_topology)
        except Exception as error:
            logger.error("Error when creating system for %s" % self.mol2)
            raise error
        # Commenting out all virtual site stuff for now.
        # self.vsinfo = PrepareVirtualSites(self.system)
        self.nbcharges = np.zeros(self.system.getNumParticles())

        #----
        # If the virtual site parameters have changed,
        # the simulation object must be remade.
        #----
        # vsprm = GetVirtualSiteParameters(self.system)
        # if hasattr(self,'vsprm') and len(self.vsprm) > 0 and np.max(np.abs(vsprm - self.vsprm)) != 0.0:
        #     if hasattr(self, 'simulation'):
        #         delattr(self, 'simulation')
        # self.vsprm = vsprm.copy()

        if hasattr(self, 'simulation'):
            UpdateSimulationParameters(self.system, self.simulation)
        else:
            self.create_simulation(**self.simkwargs)

    def optimize(self, shot=0, align=True, crit=1e-4):
        return super(SMIRNOFF,self).optimize(shot=shot, align=align, crit=crit, disable_vsite=True)
        
    def interaction_energy(self, fraga, fragb):

        """ 
        Calculate the interaction energy for two fragments. 
        Because this creates two new objects and requires passing in the mol2 argument,
        the codes are copied and modified from the OpenMM class.
        """

        self.update_simulation()

        if self.name == 'A' or self.name == 'B':
            logger.error("Don't name the engine A or B!\n")
            raise RuntimeError

        # Create two subengines.
        if hasattr(self,'target'):
            if not hasattr(self,'A'):
                self.A = SMIRNOFF(name="A", mol=self.mol.atom_select(fraga), mol2=self.mol2, target=self.target)
            if not hasattr(self,'B'):
                self.B = SMIRNOFF(name="B", mol=self.mol.atom_select(fragb), mol2=self.mol2, target=self.target)
        else:
            if not hasattr(self,'A'):
                self.A = SMIRNOFF(name="A", mol=self.mol.atom_select(fraga), mol2=self.mol2, platname=self.platname, \
                                  precision=self.precision, offxml=self.offxml, mmopts=self.mmopts)
            if not hasattr(self,'B'):
                self.B = SMIRNOFF(name="B", mol=self.mol.atom_select(fragb), mol2=self.mol2, platname=self.platname, \
                                  precision=self.precision, offxml=self.offxml, mmopts=self.mmopts)

        # Interaction energy needs to be in kcal/mol.
        D = self.energy()
        A = self.A.energy()
        B = self.B.energy()

        return (D - A - B) / 4.184

    def get_smirks_counter(self):
        """Get a counter for the time of appreance of each SMIRKS"""
        smirks_counter = Counter()
        molecule_force_list = self.forcefield.label_molecules(self.off_topology)
        for mol_idx, mol_forces in enumerate(molecule_force_list):
            for force_tag, force_dict in mol_forces.items():
                # e.g. force_tag = 'Bonds'
                for parameter in force_dict.values():
                    smirks_counter[parameter.smirks] += 1
        return smirks_counter

class Liquid_SMIRNOFF(Liquid):
    """ Condensed phase property matching using OpenMM. """
    def __init__(self,options,tgt_opts,forcefield):
        # Time interval (in ps) for writing coordinates
        self.set_option(tgt_opts,'force_cuda',forceprint=True)
        # Enable multiple timestep integrator
        self.set_option(tgt_opts,'mts_integrator',forceprint=True)
        # Enable ring polymer MD
        self.set_option(options,'rpmd_beads',forceprint=True)
        # List of .mol2 files for SMIRNOFF to set up the system
        self.set_option(tgt_opts,'mol2',forceprint=True)
        # OpenMM precision
        self.set_option(tgt_opts,'openmm_precision','precision',default="mixed")
        # OpenMM platform
        self.set_option(tgt_opts,'openmm_platform','platname',default="CUDA")
        # Name of the liquid coordinate file.
        self.set_option(tgt_opts,'liquid_coords',default='liquid.pdb',forceprint=True)
        # Name of the gas coordinate file.
        self.set_option(tgt_opts,'gas_coords',default='gas.pdb',forceprint=True)
        # Name of the surface tension coordinate file. (e.g. an elongated box with a film of water)
        self.set_option(tgt_opts,'nvt_coords',default='surf.pdb',forceprint=True)
        # Set the number of steps between MC barostat adjustments.
        self.set_option(tgt_opts,'mc_nbarostat')
        # Class for creating engine object.
        self.engine_ = SMIRNOFF
        # Name of the engine to pass to npt.py.
        self.engname = "smirnoff"
        # Command prefix.
        self.nptpfx = "bash runcuda.sh"
        if tgt_opts['remote_backup']:
            self.nptpfx += " -b"
        # Extra files to be linked into the temp-directory.
        self.nptfiles = []
        self.nvtfiles = []
        # Set some options for the polarization correction calculation.
        self.gas_engine_args = {}
        # Scripts to be copied from the ForceBalance installation directory.
        self.scripts = ['runcuda.sh']
        # Initialize the base class.
        super(Liquid_SMIRNOFF,self).__init__(options,tgt_opts,forcefield)
        # Send back the trajectory file.
        if self.save_traj > 0:
            self.extra_output = ['liquid-md.pdb', 'liquid-md.dcd']
        # These functions need to be called after self.nptfiles is populated
        self.post_init(options)

class AbInitio_SMIRNOFF(AbInitio):
    """ Force and energy matching using OpenMM. """
    def __init__(self,options,tgt_opts,forcefield):
        ## Default file names for coordinates and key file.
        self.set_option(tgt_opts,'pdb',default="conf.pdb")
        # List of .mol2 files for SMIRNOFF to set up the system
        self.set_option(tgt_opts,'mol2',forceprint=True)
        self.set_option(tgt_opts,'coords',default="all.gro")
        self.set_option(tgt_opts,'openmm_precision','precision',default="double", forceprint=True)
        self.set_option(tgt_opts,'openmm_platform','platname',default="Reference", forceprint=True)
        self.engine_ = SMIRNOFF
        ## Initialize base class.
        super(AbInitio_SMIRNOFF,self).__init__(options,tgt_opts,forcefield)

    def submit_jobs(self, mvals, AGrad=False, AHess=False):
        # we update the self.pgrads here so it's not overwritten in rtarget.py
        self.smirnoff_update_pgrads()

    def smirnoff_update_pgrads(self):
        """
        Update self.pgrads based on smirks present in mol2 files

        This can greatly improve gradients evaluation in big optimizations

        Note
        ----
        1. This function assumes the names of the forcefield parameters has the smirks as the last item
        2. This function assumes params only affect the smirks of its own. This might not be true if parameter_eval is used.
        """
        orig_pgrad_set = set(self.pgrad)
        # smirks to param_idxs map
        smirks_params_map = defaultdict(list)
<<<<<<< HEAD
        # New code for mapping smirks to mathematical parameter IDs
=======
>>>>>>> 27e7b4e4
        for pname in self.FF.pTree:
            smirks = pname.rsplit('/',maxsplit=1)[-1]
            for pidx in self.FF.get_mathid(pname):
                smirks_params_map[smirks].append(pidx)
        pgrads_set = set()
        # get the smirks for this target, keep only the pidx corresponding to these smirks
        smirks_counter = self.engine.get_smirks_counter()
        for smirks in smirks_counter:
            if smirks_counter[smirks] > 0:
                pidx_list = smirks_params_map[smirks]
                # update the set of parameters present in this target
                pgrads_set.update(pidx_list)
        # this ensure we do not add any new items into self.pgrad
        pgrads_set.intersection_update(orig_pgrad_set)
        self.pgrad = sorted(list(pgrads_set))


class Vibration_SMIRNOFF(Vibration):
    """ Vibrational frequency matching using TINKER. """
    def __init__(self,options,tgt_opts,forcefield):
        ## Default file names for coordinates and key file.
        self.set_option(tgt_opts,'coords',default="input.pdb")
        self.set_option(tgt_opts,'pdb',default="conf.pdb")
        self.set_option(tgt_opts,'mol2',forceprint=True)
        self.set_option(tgt_opts,'openmm_precision','precision',default="double", forceprint=True)
        self.set_option(tgt_opts,'openmm_platform','platname',default="Reference", forceprint=True)
        self.engine_ = SMIRNOFF
        ## Initialize base class.
        super(Vibration_SMIRNOFF,self).__init__(options,tgt_opts,forcefield)

    def submit_jobs(self, mvals, AGrad=False, AHess=False):
        # we update the self.pgrads here so it's not overwritten in rtarget.py
        self.smirnoff_update_pgrads()

    def smirnoff_update_pgrads(self):
        """
        Update self.pgrads based on smirks present in mol2 files

        This can greatly improve gradients evaluation in big optimizations

        Note
        ----
        1. This function assumes the names of the forcefield parameters has the smirks as the last item
        2. This function assumes params only affect the smirks of its own. This might not be true if parameter_eval is used.
        """
        orig_pgrad_set = set(self.pgrad)
        # smirks to param_idxs map
        smirks_params_map = defaultdict(list)
        for pname in self.FF.pTree:
            smirks = pname.rsplit('/',maxsplit=1)[-1]
            for pidx in self.FF.get_mathid(pname):
                smirks_params_map[smirks].append(pidx)
        pgrads_set = set()
        # get the smirks for this target, keep only the pidx corresponding to these smirks
        smirks_counter = self.engine.get_smirks_counter()
        for smirks in smirks_counter:
            if smirks_counter[smirks] > 0:
                pidx_list = smirks_params_map[smirks]
                # update the set of parameters present in this target
                pgrads_set.update(pidx_list)
        # this ensure we do not add any new items into self.pgrad
        pgrads_set.intersection_update(orig_pgrad_set)
        self.pgrad = sorted(list(pgrads_set))


class OptGeoTarget_SMIRNOFF(OptGeoTarget):
    """ Optimized geometry fitting using SMIRNOFF format powered by OpenMM """
    def __init__(self,options,tgt_opts,forcefield):
        self.set_option(tgt_opts,'openmm_precision','precision',default="double", forceprint=True)
        self.set_option(tgt_opts,'openmm_platform','platname',default="Reference", forceprint=True)
        self.engine_ = SMIRNOFF
        ## Initialize base class.
        super(OptGeoTarget_SMIRNOFF,self).__init__(options,tgt_opts,forcefield)

    def create_engines(self, engine_args):
        """ create a dictionary of self.engines = {sysname: Engine} """
        self.engines = OrderedDict()
        for sysname, sysopt in self.sys_opts.items():
            # SMIRNOFF is a subclass of OpenMM engine but it requires the mol2 input
            # note: OpenMM.mol is a Molecule class instance;  mol2 is a file format.
            # path to .pdb file
            pdbpath = os.path.join(self.root, self.tgtdir, sysopt['topology'])
            # a list of paths to .mol2 files
            mol2path = [os.path.join(self.root, self.tgtdir, f) for f in sysopt['mol2']]
            # use the PDB file with topology
            M = Molecule(os.path.join(self.root, self.tgtdir, sysopt['topology']))
            # replace geometry with values from xyz file for higher presision
            M0 = Molecule(os.path.join(self.root, self.tgtdir, sysopt['geometry']))
            M.xyzs = M0.xyzs
            # here mol=M is given for the purpose of using the topology from the input pdb file
            # if we don't do this, pdb=top.pdb option will only copy some basic information but not the topology into OpenMM.mol (openmmio.py line 615)
            self.engines[sysname] = self.engine_(target=self, mol=M, name=sysname, pdb=pdbpath, mol2=mol2path, **engine_args)
        self.build_system_mval_masks()

    def build_system_mval_masks(self):
        """
        Build a mask of mvals for each system, to speed up finite difference gradients

        Note
        ----
        1. This function assumes the names of the forcefield parameters has the smirks as the last item
        2. This function assumes params only affect the smirks of its own. This might not be true if parameter_eval is used.
        """
        # only need to build once
        if hasattr(self, 'system_mval_masks'): return
        n_params = len(self.FF.map)
        # default mask with all False
        system_mval_masks = {sysname: np.zeros(n_params, dtype=bool) for sysname in self.sys_opts}
        orig_pgrad_set = set(self.pgrad)
        # smirks to param_idxs map
        smirks_params_map = defaultdict(list)
        # New code for mapping smirks to mathematical parameter IDs
        for pname in self.FF.pTree:
            smirks = pname.rsplit('/',maxsplit=1)[-1]
            # print("pname %s mathid %s -> smirks %s" % (pname, str(self.FF.get_mathid(pname)), smirks))
            for pidx in self.FF.get_mathid(pname):
                smirks_params_map[smirks].append(pidx)
        # Old code for mapping smirks to mathematical parameter IDs
        # for pname, pidx in self.FF.map.items():
        #     smirks = pname.rsplit('/',maxsplit=1)[-1]
        #     smirks_params_map[smirks].append(pidx)
        # go over all smirks for each system
        for sysname in self.sys_opts:
            engine = self.engines[sysname]
            smirks_counter = engine.get_smirks_counter()
            for smirks in smirks_counter:
                if smirks_counter[smirks] > 0:
                    pidx_list = smirks_params_map[smirks]
                    # set mask value to True for present smirks
                    system_mval_masks[sysname][pidx_list] = True
        # finish
        logger.info("system_mval_masks is built for faster gradient evaluations")
        self.system_mval_masks = system_mval_masks

class TorsionProfileTarget_SMIRNOFF(TorsionProfileTarget):
    """ Force and energy matching using SMIRKS native Open Force Field (SMIRNOFF). """
    def __init__(self,options,tgt_opts,forcefield):
        ## Default file names for coordinates and key file.
        self.set_option(tgt_opts,'pdb',default="conf.pdb")
        # List of .mol2 files for SMIRNOFF to set up the system
        self.set_option(tgt_opts,'mol2',forceprint=True)
        self.set_option(tgt_opts,'coords',default="scan.xyz")
        self.set_option(tgt_opts,'openmm_precision','precision',default="double", forceprint=True)
        self.set_option(tgt_opts,'openmm_platform','platname',default="Reference", forceprint=True)
        self.engine_ = SMIRNOFF
        ## Initialize base class.
        super(TorsionProfileTarget_SMIRNOFF,self).__init__(options,tgt_opts,forcefield)

    def submit_jobs(self, mvals, AGrad=False, AHess=False):
        # we update the self.pgrads here so it's not overwritten in rtarget.py
        self.smirnoff_update_pgrads()

    def smirnoff_update_pgrads(self):
        """
        Update self.pgrads based on smirks present in mol2 files

        This can greatly improve gradients evaluation in big optimizations

        Note
        ----
        1. This function assumes the names of the forcefield parameters has the smirks as the last item
        2. This function assumes params only affect the smirks of its own. This might not be true if parameter_eval is used.
        """
        orig_pgrad_set = set(self.pgrad)
        # smirks to param_idxs map
        smirks_params_map = defaultdict(list)
        # New code for mapping smirks to mathematical parameter IDs
        for pname in self.FF.pTree:
            smirks = pname.rsplit('/',maxsplit=1)[-1]
            for pidx in self.FF.get_mathid(pname):
                smirks_params_map[smirks].append(pidx)
        pgrads_set = set()
        # get the smirks for this target, keep only the pidx corresponding to these smirks
        smirks_counter = self.engine.get_smirks_counter()
        for smirks in smirks_counter:
            if smirks_counter[smirks] > 0:
                pidx_list = smirks_params_map[smirks]
                # update the set of parameters present in this target
                pgrads_set.update(pidx_list)
        # this ensure we do not add any new items into self.pgrad
        pgrads_set.intersection_update(orig_pgrad_set)
        self.pgrad = sorted(list(pgrads_set))
        
# class BindingEnergy_SMIRNOFF(BindingEnergy):
#     """ Binding energy matching using OpenMM. """

#     def __init__(self,options,tgt_opts,forcefield):
#         self.engine_ = OpenMM
#         self.set_option(tgt_opts,'openmm_precision','precision',default="double", forceprint=True)
#         self.set_option(tgt_opts,'openmm_platform','platname',default="Reference", forceprint=True)
#         ## Initialize base class.
#         super(BindingEnergy_OpenMM,self).__init__(options,tgt_opts,forcefield)

# class Interaction_SMIRNOFF(Interaction):
#     """ Interaction matching using OpenMM. """
#     def __init__(self,options,tgt_opts,forcefield):
#         ## Default file names for coordinates and key file.
#         self.set_option(tgt_opts,'coords',default="all.pdb")
#         self.set_option(tgt_opts,'openmm_precision','precision',default="double", forceprint=True)
#         self.set_option(tgt_opts,'openmm_platform','platname',default="Reference", forceprint=True)
#         self.engine_ = OpenMM
#         ## Initialize base class.
#         super(Interaction_OpenMM,self).__init__(options,tgt_opts,forcefield)

# class Moments_SMIRNOFF(Moments):
#     """ Multipole moment matching using OpenMM. """
#     def __init__(self,options,tgt_opts,forcefield):
#         ## Default file names for coordinates and key file.
#         self.set_option(tgt_opts,'coords',default="input.pdb")
#         self.set_option(tgt_opts,'openmm_precision','precision',default="double", forceprint=True)
#         self.set_option(tgt_opts,'openmm_platform','platname',default="Reference", forceprint=True)
#         self.engine_ = OpenMM
#         ## Initialize base class.
#         super(Moments_OpenMM,self).__init__(options,tgt_opts,forcefield)

# class Hydration_SMIRNOFF(Hydration):
#     """ Single point hydration free energies using OpenMM. """

#     def __init__(self,options,tgt_opts,forcefield):
#         ## Default file names for coordinates and key file.
#         # self.set_option(tgt_opts,'coords',default="input.pdb")
#         self.set_option(tgt_opts,'openmm_precision','precision',default="double", forceprint=True)
#         self.set_option(tgt_opts,'openmm_platform','platname',default="CUDA", forceprint=True)
#         self.engine_ = SMIRNOFF
#         self.engname = "smirnoff"
#         ## Scripts to be copied from the ForceBalance installation directory.
#         self.scripts = ['runcuda.sh']
#         ## Suffix for coordinate files.
#         self.crdsfx = '.pdb'
#         ## Command prefix.
#         self.prefix = "bash runcuda.sh"
#         if tgt_opts['remote_backup']:
#             self.prefix += " -b"
#         ## Initialize base class.
#         super(Hydration_OpenMM,self).__init__(options,tgt_opts,forcefield)
#         ## Send back the trajectory file.
#         if self.save_traj > 0:
#             self.extra_output = ['openmm-md.dcd']<|MERGE_RESOLUTION|>--- conflicted
+++ resolved
@@ -518,10 +518,7 @@
         orig_pgrad_set = set(self.pgrad)
         # smirks to param_idxs map
         smirks_params_map = defaultdict(list)
-<<<<<<< HEAD
         # New code for mapping smirks to mathematical parameter IDs
-=======
->>>>>>> 27e7b4e4
         for pname in self.FF.pTree:
             smirks = pname.rsplit('/',maxsplit=1)[-1]
             for pidx in self.FF.get_mathid(pname):
